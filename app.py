--- conflicted
+++ resolved
@@ -2,26 +2,15 @@
 import google.generativeai as genai
 import os
 import uuid
-<<<<<<< HEAD
 import logging
 
-logging.basicConfig(level=logging.DEBUG, filename='d:\\hand\\ocr_debug.log', filemode='a', format='%(asctime)s - %(levelname)s - %(message)s')
+logging.basicConfig(level=logging.DEBUG, filename='d:\hand\ocr_debug.log', filemode='a', format='%(asctime)s - %(levelname)s - %(message)s')
 logging.debug("App.py: Logging configured and working.")
 
 # Explicitly set the logger level for equation_solver
 logging.getLogger('equation_solver').setLevel(logging.DEBUG)
 
 from utils import preprocess_image, extract_equation, solve_equation
-=======
-
-# Toggle debug mode - set to False for production
-DEBUG_MODE = False
-
-if DEBUG_MODE:
-    from utils import preprocess_image, extract_equation, solve_equation
-else:
-    from utils_enhanced import preprocess_image, extract_equation, solve_equation
->>>>>>> b8e81321
 
 app = Flask(__name__)
 app.secret_key = 'handwritten_equation_solver'
@@ -124,9 +113,8 @@
         image.save(file_path)
         
         # Process the image as with file upload
-<<<<<<< HEAD
-        preprocessed_image_path = preprocess_image(file_path)
-        equation_text, confidence = extract_equation(preprocessed_image_path)
+        preprocessed_paths = preprocess_image(file_path)
+        equation_text, confidence = extract_equation(preprocessed_paths)
         result, error = solve_equation(equation_text, model)
         
         # Handle errors gracefully - don't show technical errors to the user
@@ -136,11 +124,6 @@
             error = "Unable to understand the equation format. Please check your handwriting."
         elif error and "TokenError" in error:
             error = "Unable to process this equation. Please try again."
-=======
-        preprocessed_paths = preprocess_image(file_path)
-        equation_text, confidence = extract_equation(preprocessed_paths)
-        result, error = solve_equation(equation_text)
->>>>>>> b8e81321
         
         # Use the first preprocessed image for display
         display_preprocessed = preprocessed_paths[0] if preprocessed_paths else file_path
