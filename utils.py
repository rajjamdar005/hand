--- conflicted
+++ resolved
@@ -13,18 +13,10 @@
     """
     Enhanced preprocessing for better OCR results:
     1. Convert to grayscale
-<<<<<<< HEAD
-    2. Resize (3x upscaling for better detail)
-    3. Apply noise reduction
-    4. Apply adaptive thresholding
-    5. Apply morphological operations to enhance text
-    6. Apply dilation to connect broken strokes
-=======
-    2. Resize for optimal OCR
+    2. Resize for optimal OCR (scale up small images, ensure minimum size)
     3. Apply denoising
     4. Apply thresholding
     5. Morphological operations to clean up
->>>>>>> b8e81321
     
     Args:
         image_path: Path to the input image
@@ -44,32 +36,6 @@
     # Convert to grayscale
     gray = cv2.cvtColor(image, cv2.COLOR_BGR2GRAY)
     
-<<<<<<< HEAD
-    # Resize (3x upscaling for better detail)
-    height, width = gray.shape
-    gray = cv2.resize(gray, (width * 3, height * 3), interpolation=cv2.INTER_CUBIC)
-    
-    # Apply CLAHE for contrast enhancement
-    clahe = cv2.createCLAHE(clipLimit=2.0, tileGridSize=(8, 8))
-    enhanced = clahe.apply(gray)
-    
-    # Apply bilateral filter for noise reduction while preserving edges
-    filtered = cv2.bilateralFilter(enhanced, 9, 75, 75)
-    
-    # Apply adaptive thresholding to get a binary image
-    binary = cv2.adaptiveThreshold(
-        filtered, 255, cv2.ADAPTIVE_THRESH_GAUSSIAN_C, cv2.THRESH_BINARY_INV, 11, 2
-    )
-    
-    # Apply morphological operations to enhance text
-    kernel = np.ones((2, 2), np.uint8)
-    
-    # Opening operation to remove small noise
-    opening = cv2.morphologyEx(binary, cv2.MORPH_OPEN, kernel, iterations=1)
-    
-    # Dilation to connect broken strokes
-    dilation = cv2.dilate(opening, kernel, iterations=2) # Increased iterations for better connection
-=======
     # Resize for better OCR (scale up small images, ensure minimum size)
     height, width = gray.shape
     min_height, min_width = 200, 400
@@ -102,11 +68,10 @@
     kernel = np.ones((2,2), np.uint8)
     binary = cv2.morphologyEx(binary, cv2.MORPH_CLOSE, kernel)
     binary = cv2.morphologyEx(binary, cv2.MORPH_OPEN, kernel)
->>>>>>> b8e81321
     
     # Save the preprocessed image
     preprocessed_path = os.path.splitext(image_path)[0] + '_preprocessed.png'
-    cv2.imwrite(preprocessed_path, dilation)
+    cv2.imwrite(preprocessed_path, binary)
     
     print(f"[DEBUG] Preprocessed image saved: {preprocessed_path}")
     return preprocessed_path
@@ -121,50 +86,14 @@
     Returns:
         tuple: (equation_text, confidence)
     """
-<<<<<<< HEAD
-    # OCR configuration for math equations - expanded character set
-    custom_config = r'--oem 3 --psm 11 -c tessedit_char_whitelist="0123456789+-*/()=xXyYzZ^.√πesin cos tan log ln" '
-=======
     print(f"[DEBUG] Processing image: {image_path}")
     
     # Check if image file exists and is readable
     if not os.path.exists(image_path):
         print(f"[ERROR] Image file not found: {image_path}")
         return "", 0
->>>>>>> b8e81321
-    
-    # Define a confidence threshold
-    CONFIDENCE_THRESHOLD = 0  # Lowered to accept all valid text including confidence 0
-
+    
     try:
-<<<<<<< HEAD
-        # Perform OCR
-        ocr_data = pytesseract.image_to_data(cv2.imread(image_path), config=custom_config, output_type=pytesseract.Output.DICT)
-        logger.debug(f"OCR Data: {ocr_data}") # Debug log
-    except pytesseract.pytesseract.TesseractNotFoundError:
-        raise Exception(r"C:\Program Files\Tesseract-OCR\tesseract.exe is not installed or it's not in your PATH. See README file for more information.")
-    
-    # Extract text and confidence, filtering by confidence threshold
-    texts = [word for word, conf in zip(ocr_data['text'], ocr_data['conf']) if word.strip()]
-    confidences = [conf for word, conf in zip(ocr_data['text'], ocr_data['conf']) if word.strip()]
-    logger.debug(f"Filtered Texts: {texts}") # Debug log
-    logger.debug(f"Filtered Confidences: {confidences}") # Debug log
-    
-    if not texts:
-        logger.debug("No texts detected after filtering.") # Debug log
-        return "", 0
-    
-    # Join all detected text parts
-    equation_text = " ".join(texts)
-    avg_confidence = sum(confidences) / len(confidences) if confidences else 0
-    logger.debug(f"Joined Equation Text (before cleaning): {equation_text}") # Debug log
-    
-    # Clean and format the extracted text
-    equation_text = clean_equation_text(equation_text)
-    logger.debug(f"Cleaned Equation Text: {equation_text}") # Debug log
-    
-    return equation_text, avg_confidence
-=======
         # Load image for OCR
         image = cv2.imread(image_path)
         if image is None:
@@ -234,7 +163,6 @@
     except Exception as e:
         print(f"[ERROR] OCR processing failed: {e}")
         return "", 0
->>>>>>> b8e81321
 
 def clean_equation_text(text):
     """
@@ -262,108 +190,77 @@
     # Handle common OCR mistakes and mathematical symbols more carefully
     # Only replace characters that are clearly OCR errors in mathematical context
     
-    # Replace specific mathematical symbols
-    replacements = {
-<<<<<<< HEAD
-        '÷': '/',  # Replace division symbol with slash
-        '×': '*',  # Replace multiplication symbol with asterisk
-        '^': '**',  # Replace caret with double asterisk for power
-        'π': 'pi',  # Replace pi symbol with 'pi'
-        '√': 'sqrt',  # Replace square root symbol with 'sqrt'
-        '"': '',   # Remove quotes
-        "'": '',   # Remove single quotes
-        '_': '-',    # Replace underscore with hyphen
-        ' ': '',     # Remove spaces
-=======
-        'O': '0',   # Replace O with 0
-        'o': '0',   # Replace o with 0
-        'l': '1',   # Replace l with 1
-        'I': '1',   # Replace I with 1
-        'S': '5',   # Replace S with 5 (common mistake)
-        'Z': '2',   # Replace Z with 2 (sometimes)
-        'g': '9',   # Replace g with 9
-        ',': '.',   # Replace comma with decimal point
-        '÷': '/',   # Replace division symbol with slash
-        '×': '*',   # Replace multiplication symbol with asterisk
-        '·': '*',   # Replace middle dot with asterisk
-        '^': '**',  # Replace caret with double asterisk for power
-        '"': '',    # Remove quotes
-        "'": '',    # Remove single quotes
-        '`': '',    # Remove backticks
-        '_': '',    # Remove underscores (often OCR noise)
-        '|': '1',   # Replace pipe with 1
-        'T': '7',   # Replace T with 7 (sometimes)
-        '—': '-',   # Replace em-dash with minus
-        '–': '-',   # Replace en-dash with minus
-        '−': '-',   # Replace Unicode minus with regular minus
-        '‐': '-',   # Replace hyphen with minus
-        '‑': '-',   # Replace non-breaking hyphen with minus
->>>>>>> b8e81321
-    }
-    
-    # Protect function arguments from comma replacement
-    import re
-    
-    def protect_function_args(text):
-        """Protect commas in function arguments, handling nested parentheses"""
-        # Pattern to match function calls with their arguments, handling nested parentheses
-        # This uses a more sophisticated approach to handle nested structures
-        result = text
-        
-        # Find all potential function calls (word followed by opening parenthesis)
-        function_starts = list(re.finditer(r'\b(\w+)\s*\(', text))
-        
-        # Process from right to left to avoid index shifting issues
-        for match in reversed(function_starts):
-            func_name = match.group(1)
-            start_pos = match.end() - 1  # Position of the opening parenthesis
-            
-            # Find the matching closing parenthesis
-            paren_count = 0
-            end_pos = start_pos
-            for i in range(start_pos, len(text)):
-                if text[i] == '(':
-                    paren_count += 1
-                elif text[i] == ')':
-                    paren_count -= 1
-                    if paren_count == 0:
-                        end_pos = i
-                        break
-            
-            if end_pos > start_pos:
-                # Extract the arguments
-                args = text[start_pos + 1:end_pos]
-                # Protect commas in the arguments
-                protected_args = args.replace(',', '__COMMA__')
-                # Replace in the result
-                result = result[:start_pos + 1] + protected_args + result[end_pos:]
-        
-        return result
-    
-    # Apply protection
-    text = protect_function_args(text)
-    
-<<<<<<< HEAD
-    # Only replace comma with dot if it's not in a matrix context
-    # Check if this looks like a matrix (contains [[ and ]])
-    if not ('[[' in text and ']]' in text):
-        text = text.replace(',', '.')  # Replace comma with decimal point only for non-matrix expressions
-    
-    # Restore protected commas in function arguments
-    text = text.replace('__COMMA__', ',')
-=======
-    # Add multiplication between variable and number (e.g., "x 2" becomes "x*2")
-    text = re.sub(r'([a-zA-Z])\s*(\d)', r'\1*\2', text)
-    
-    # Add multiplication between number and variable (e.g., "2 x" becomes "2*x")
-    text = re.sub(r'(\d)\s*([a-zA-Z])', r'\1*\2', text)
-    
-    # Handle cases like "2x" -> "2*x" (no space between number and variable)
-    text = re.sub(r'(\d)([a-zA-Z])', r'\1*\2', text)
->>>>>>> b8e81321
-    
-    for old, new in replacements.items():
-        text = text.replace(old, new)
+    # Check if text contains function calls that need special handling
+    has_functions = any(func in text.lower() for func in ['integrate', 'limit', 'minimize', 'maximize', 'mean', 'std'])
+    
+    if has_functions:
+        # For function calls, be more careful with replacements
+        # Only replace safe characters that won't break function syntax
+        safe_replacements = {
+            '÷': '/',   # Replace division symbol with slash
+            '×': '*',   # Replace multiplication symbol with asterisk
+            '·': '*',   # Replace middle dot with asterisk
+            '^': '**',  # Replace caret with double asterisk for power
+            'π': 'pi',  # Replace pi symbol with 'pi'
+            '√': 'sqrt',  # Replace square root symbol with 'sqrt'
+            '"': '',    # Remove quotes
+            "'": '',    # Remove single quotes
+            '`': '',    # Remove backticks
+            '_': '',    # Remove underscores (often OCR noise)
+            '—': '-',   # Replace em-dash with minus
+            '–': '-',   # Replace en-dash with minus
+            '−': '-',   # Replace Unicode minus with regular minus
+            '‐': '-',   # Replace hyphen with minus
+            '‑': '-',   # Replace non-breaking hyphen with minus
+        }
+        
+        # Apply only safe replacements for function calls
+        for old, new in safe_replacements.items():
+            text = text.replace(old, new)
+    else:
+        # For non-function text, apply all replacements including OCR fixes
+        full_replacements = {
+            'O': '0',   # Replace O with 0
+            'o': '0',   # Replace o with 0
+            'l': '1',   # Replace l with 1
+            'I': '1',   # Replace I with 1
+            'S': '5',   # Replace S with 5 (common mistake)
+            'Z': '2',   # Replace Z with 2 (sometimes)
+            'g': '9',   # Replace g with 9
+            ',': '.',   # Replace comma with decimal point
+            '÷': '/',   # Replace division symbol with slash
+            '×': '*',   # Replace multiplication symbol with asterisk
+            '·': '*',   # Replace middle dot with asterisk
+            '^': '**',  # Replace caret with double asterisk for power
+            'π': 'pi',  # Replace pi symbol with 'pi'
+            '√': 'sqrt',  # Replace square root symbol with 'sqrt'
+            '"': '',    # Remove quotes
+            "'": '',    # Remove single quotes
+            '`': '',    # Remove backticks
+            '_': '',    # Remove underscores (often OCR noise)
+            '|': '1',   # Replace pipe with 1
+            'T': '7',   # Replace T with 7 (sometimes)
+            '—': '-',   # Replace em-dash with minus
+            '–': '-',   # Replace en-dash with minus
+            '−': '-',   # Replace Unicode minus with regular minus
+            '‐': '-',   # Replace hyphen with minus
+            '‑': '-',   # Replace non-breaking hyphen with minus
+            ' ': '',    # Remove spaces
+        }
+        
+        for old, new in full_replacements.items():
+            text = text.replace(old, new)
+    
+    # Add explicit multiplication between numbers and variables
+    text = add_explicit_multiplication(text)
+    
+    # Ensure X is lowercase for consistency
+    text = text.replace('X', 'x')
+    
+    # Remove trailing periods
+    text = text.rstrip('.')
+    
+    return text
     
     # Handle common character confusions more carefully
     # Only replace if it makes sense in mathematical context
@@ -373,6 +270,19 @@
     text = re.sub(r'(?<!\w)[Ss](?!\w)', '5', text)  # S -> 5 when standalone
     text = re.sub(r'(?<!\w)[Zz](?!\w)', '2', text)  # Z -> 2 when standalone
     
+    # Handle spaces between numbers and variables (e.g., "x 11" should be "x*11")
+    # Add multiplication between variable and number (e.g., "x 2" becomes "x*2")
+    text = re.sub(r'([a-zA-Z])\s*(\d)', r'\1*\2', text)
+    
+    # Add multiplication between number and variable (e.g., "2 x" becomes "2*x")
+    text = re.sub(r'(\d)\s*([a-zA-Z])', r'\1*\2', text)
+    
+    # Handle cases like "2x" -> "2*x" (no space between number and variable)
+    text = re.sub(r'(\d)([a-zA-Z])', r'\1*\2', text)
+    
+    # Remove any remaining spaces
+    text = text.replace(" ", "")
+    
     # Ensure 'x' is lowercase for sympy (but preserve function names)
     # Only replace standalone X, not in function names
     text = re.sub(r'\bX\b', 'x', text)
@@ -381,10 +291,10 @@
     if text.endswith('.'):
         text = text[:-1]
     
-<<<<<<< HEAD
     # Add explicit multiplication operators for implicit multiplication
     text = add_explicit_multiplication(text)
     
+    print(f"[DEBUG] Cleaned text result: '{text}'")
     return text
 
 def add_explicit_multiplication(text):
@@ -451,9 +361,6 @@
     pattern3 = r'\b(?!sin|cos|tan|log|ln|sqrt|exp|factorial|gamma)([a-zA-Z]\w*)\b(\()(?!\w*\()'
     text = re.sub(pattern3, r'\1*\2', text)
     
-=======
-    print(f"[DEBUG] Cleaned text result: '{text}'")
->>>>>>> b8e81321
     return text
 
 def solve_equation(equation_text, model):
